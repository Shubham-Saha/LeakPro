"""Main script to run LEAKPRO on a target model."""

import logging
import random
import time
from pathlib import Path

import joblib
import numpy as np
import yaml
from torch import load, manual_seed
from torch.utils.data import Subset

import leakpro.dev_utils.train as utils
from leakpro import shadow_model_blueprints
from leakpro.attacks.attack_scheduler import AttackScheduler
from leakpro.dataset import get_dataloader
from leakpro.dev_utils.data_preparation import (
    get_adult_dataset,
    get_cifar10_dataset,
    get_cinic10_dataset,
    prepare_train_test_datasets,
)
from leakpro.reporting.utils import prepare_priavcy_risk_report
from leakpro.utils.input_handler import get_class_from_module, import_module_from_file
from leakpro.user_code.user_definitions import Cifar10CodeHandler

def setup_log(name: str, save_file: bool=True) -> logging.Logger:
    """Generate the logger for the current run.

    Args:
    ----
        name (str): Logging file name.
        save_file (bool): Flag about whether to save to file.

    Returns:
    -------
        logging.Logger: Logger object for the current run.

    """
    my_logger = logging.getLogger(name)
    my_logger.setLevel(logging.INFO)
    log_format = logging.Formatter("%(asctime)s %(levelname)-8s %(message)s")

    # Console handler for output to the console
    console_handler = logging.StreamHandler()
    console_handler.setLevel(logging.INFO)
    console_handler.setFormatter(log_format)
    my_logger.addHandler(console_handler)

    if save_file:
        filename = f"log_{name}.log"
        log_handler = logging.FileHandler(filename, mode="w")
        log_handler.setLevel(logging.INFO)
        log_handler.setFormatter(log_format)
        my_logger.addHandler(log_handler)

    return my_logger

def generate_user_input(configs: dict, logger: logging.Logger)->None:
    """Generate user input for the target model."""
    # ------------------------------------------------

    retrain = False
    # Create the population dataset and target_model
    if "adult" in configs["data"]["dataset"]:
        population = get_adult_dataset(configs["data"]["dataset"], configs["data"]["data_dir"], logger)
        target_model = shadow_model_blueprints.NN(configs["train"]["inputs"], configs["train"]["outputs"])
    elif "cifar10" in configs["data"]["dataset"]:
        population = get_cifar10_dataset(configs["data"]["dataset"], configs["data"]["data_dir"], logger)
        target_model = shadow_model_blueprints.ResNet18()
    elif "cinic10" in configs["data"]["dataset"]:
        population = get_cinic10_dataset(configs["data"]["dataset"], configs["data"]["data_dir"], logger)
        target_model = shadow_model_blueprints.ResNet18(configs["train"]["num_classes"])

    n_population = len(population)

    # Create target training dataset and test dataset
    # NOTE: this should not be done as the model is provided by the user
    train_test_dataset = prepare_train_test_datasets(n_population, configs["data"])

    train_loader = get_dataloader(
        Subset(population, train_test_dataset["train_indices"]),
        batch_size=configs["train"]["batch_size"],
        shuffle=True,
    )
    test_loader = get_dataloader(
        Subset(population, train_test_dataset["test_indices"]),
        batch_size=configs["train"]["test_batch_size"],
    )

    if retrain:
        target_model = utils.train(target_model, train_loader, configs, test_loader, train_test_dataset, logger)


if __name__ == "__main__":


    #args = "./config/adult.yaml"  # noqa: ERA001
<<<<<<< HEAD
    user_args = "./config/dev_config/cifar10.yaml" # noqa: ERA001
    # user_args = "./config/dev_config/cinic10.yaml" # noqa: ERA001
=======
    # user_args = "./config/dev_config/cifar10.yaml" # noqa: ERA001
    user_args = "./config/dev_config/cinic10.yaml" # noqa: ERA001
>>>>>>> 57a5cdaf

    with open(user_args, "rb") as f:
        user_configs = yaml.safe_load(f)

    # Setup logger
    logger = setup_log("analysis")

    # Generate user input
    generate_user_input(user_configs, logger) # This is for developing purposes only

    start_time = time.time()
    # ------------------------------------------------
    # LEAKPRO starts here
    args = "./config/audit.yaml" # noqa: ERA001
    with open(args, "rb") as f:
        configs = yaml.safe_load(f)

    # Set the random seed, log_dir and inference_game
    manual_seed(configs["audit"]["random_seed"])
    np.random.seed(configs["audit"]["random_seed"])
    random.seed(configs["audit"]["random_seed"])

    # Create directory to store results
    report_dir = f"{configs['audit']['report_log']}"
    Path(report_dir).mkdir(parents=True, exist_ok=True)

<<<<<<< HEAD
    # Create user input handler
    # TODO: make this not hardcoded. Maybe add to configs and have one option "custom" which loads an arbitrary user file
    handler = Cifar10CodeHandler(configs=configs, logger=logger)
    handler.setup()
=======
    # Get the target  metadata
    target_model_metadata_path = f'{configs["target"]["trained_model_metadata_path"]}'
    try:
        with open(target_model_metadata_path, "rb") as f:
            target_model_metadata = joblib.load(f)
    except FileNotFoundError:
        logger.error(f"Could not find the target model metadata at {target_model_metadata_path}")

    # Create a class instance of target model
    target_module = import_module_from_file(configs["target"]["module_path"])
    target_model_blueprint = get_class_from_module(target_module, configs["target"]["model_class"])
    logger.info(f"Target model blueprint created from {configs['target']['model_class']} in {configs['target']['module_path']}")

    # Load the target model parameters into the blueprint
    with open(configs["target"]["trained_model_path"], "rb") as f:
        target_model = target_model_blueprint(**target_model_metadata["model_metadata"]["init_params"])
        target_model.load_state_dict(load(f))
        logger.info(f"Loaded target model from {configs['target']['trained_model_path']}")

    # Get the population dataset
    try:
        with open(configs["target"]["data_path"], "rb") as file:
            population = joblib.load(file)
            logger.info(f"Loaded population dataset from {configs['target']['data_path']}")
    except FileNotFoundError:
        logger.error(f"Could not find the population dataset at {configs['target']['data_path']}")
>>>>>>> 57a5cdaf
    # ------------------------------------------------
    # Now we have the target model, its metadata, and the train/test dataset indices (all of this is defined in handler)
    attack_scheduler = AttackScheduler(
        handler,
        configs,
        logger,
    )
    audit_results = attack_scheduler.run_attacks()

    for attack_name in audit_results:
        logger.info(f"Preparing results for attack: {attack_name}")

        prepare_priavcy_risk_report(
                audit_results[attack_name]["result_object"],
                configs["audit"],
                save_path=f"{report_dir}/{attack_name}",
            )<|MERGE_RESOLUTION|>--- conflicted
+++ resolved
@@ -22,8 +22,9 @@
     prepare_train_test_datasets,
 )
 from leakpro.reporting.utils import prepare_priavcy_risk_report
+from leakpro.user_code.user_definitions import Cifar10CodeHandler
 from leakpro.utils.input_handler import get_class_from_module, import_module_from_file
-from leakpro.user_code.user_definitions import Cifar10CodeHandler
+
 
 def setup_log(name: str, save_file: bool=True) -> logging.Logger:
     """Generate the logger for the current run.
@@ -97,13 +98,8 @@
 
 
     #args = "./config/adult.yaml"  # noqa: ERA001
-<<<<<<< HEAD
-    user_args = "./config/dev_config/cifar10.yaml" # noqa: ERA001
-    # user_args = "./config/dev_config/cinic10.yaml" # noqa: ERA001
-=======
     # user_args = "./config/dev_config/cifar10.yaml" # noqa: ERA001
     user_args = "./config/dev_config/cinic10.yaml" # noqa: ERA001
->>>>>>> 57a5cdaf
 
     with open(user_args, "rb") as f:
         user_configs = yaml.safe_load(f)
@@ -130,12 +126,10 @@
     report_dir = f"{configs['audit']['report_log']}"
     Path(report_dir).mkdir(parents=True, exist_ok=True)
 
-<<<<<<< HEAD
     # Create user input handler
     # TODO: make this not hardcoded. Maybe add to configs and have one option "custom" which loads an arbitrary user file
     handler = Cifar10CodeHandler(configs=configs, logger=logger)
     handler.setup()
-=======
     # Get the target  metadata
     target_model_metadata_path = f'{configs["target"]["trained_model_metadata_path"]}'
     try:
@@ -162,7 +156,6 @@
             logger.info(f"Loaded population dataset from {configs['target']['data_path']}")
     except FileNotFoundError:
         logger.error(f"Could not find the population dataset at {configs['target']['data_path']}")
->>>>>>> 57a5cdaf
     # ------------------------------------------------
     # Now we have the target model, its metadata, and the train/test dataset indices (all of this is defined in handler)
     attack_scheduler = AttackScheduler(
